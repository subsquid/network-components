use base64::engine::general_purpose::URL_SAFE_NO_PAD;
use base64::Engine;
use rand::prelude::SliceRandom;
use std::cmp::{max, min};
use std::collections::{HashMap, HashSet};
use std::ops::{Deref, DerefMut};
use std::sync::Arc;
use std::sync::atomic::{AtomicU32, Ordering};
use std::time::{Duration, SystemTime};

use crate::atom::Atom;
use crate::data_chunk::DataChunk;
use crate::messages::{Ping, WorkerState};
use crate::range::{Range, RangeSet};

pub type WorkerId = String;
pub type Url = String;
pub type Dataset = Url;

#[derive(Clone)]
struct Worker {
    desired_state: Arc<WorkerState>,
    info: Arc<Atom<WorkerInfo>>,
    is_managed: Atom<bool>,
}

struct WorkerInfo {
    id: WorkerId,
    url: Url,
    state: WorkerState,
    suspended: bool,
    last_ping: SystemTime,
}

type Wi = usize;
type Ui = usize;
type Assignment = Vec<HashSet<Ui>>;

struct Schedule {
    datasets: HashMap<Dataset, Vec<DataChunk>>,
    assignment: HashMap<Dataset, Assignment>,
}

pub struct Controller {
    schedule: parking_lot::Mutex<Schedule>,
    workers: Atom<Vec<Worker>>,
    datasets_height: HashMap<String, AtomicU32>,
    managed_datasets: HashMap<String, Dataset>,
    managed_workers: parking_lot::RwLock<HashSet<WorkerId>>,
    data_replication: usize,
    data_management_unit: usize,
}

unsafe impl Send for Controller {}
unsafe impl Sync for Controller {}

impl Controller {
    /// Get (worker_id, worker_url, encoded_dataset)
    pub fn get_worker(
        &self,
        dataset_name: &str,
        first_block: u32,
    ) -> Option<(WorkerId, Url, String)> {
        let dataset = match self.managed_datasets.get(dataset_name) {
            Some(ds) => ds,
            None => return None,
        };

        let now = SystemTime::now();

        let select_candidate = |w: &Worker| {
            if !w
                .desired_state
                .get(dataset)
                .map_or(false, |ranges| ranges.has(first_block))
            {
                return None;
            }
            let info = w.info.get();
            if info.suspended {
                return None;
            }
            if now.duration_since(info.last_ping).unwrap() > Duration::from_secs(30) {
                return None;
            }
            if info
                .state
                .get(dataset)
                .map_or(false, |ranges| ranges.has(first_block))
            {
                Some(info)
            } else {
                None
            }
        };

        let workers = self.workers.get();

        let candidates = {
            let managed: Vec<_> = workers
                .iter()
                .filter(|w| *w.is_managed.get())
                .filter_map(select_candidate)
                .collect();
            if !managed.is_empty() {
                managed
            } else {
                workers
                    .iter()
                    .filter(|w| !*w.is_managed.get())
                    .filter_map(select_candidate)
                    .collect()
            }
        };

        candidates.choose(&mut rand::thread_rng()).map(|info| {
            (
                info.id.clone(),
                info.url.clone(),
                URL_SAFE_NO_PAD.encode(dataset),
            )
        })
    }

<<<<<<< HEAD
    pub fn get_height(&self, dataset_name: &str) -> Option<u32> {
        let dataset = match self.managed_datasets.get(dataset_name) {
            Some(ds) => ds,
            None => return None
        };

        self.datasets_height
            .get(dataset)
            .map(|height| height.load(Ordering::Relaxed))
    }

    fn format_worker_url(base: &Url, dataset: &Dataset) -> String {
        format!("{}/{}", base, URL_SAFE_NO_PAD.encode(dataset))
=======
    pub fn update_managed_workers<T: IntoIterator<Item = WorkerId>>(&self, workers: T) {
        *self.managed_workers.write() = workers.into_iter().collect();
>>>>>>> ef69cce9
    }

    pub fn ping(&self, msg: Ping) -> Arc<WorkerState> {
        let info = Arc::new(WorkerInfo {
            id: msg.worker_id.clone(),
            url: msg.worker_url,
            state: msg.state.unwrap_or_default(),
            suspended: msg.pause,
            last_ping: SystemTime::now(),
        });

        let mut desired_state: Option<Arc<WorkerState>> = None;
        let is_managed = Arc::new(self.managed_workers.read().contains(&msg.worker_id));

        self.workers.update(|workers| {
            if let Some(w) = workers.iter().find(|w| w.info.get().id == msg.worker_id) {
                w.info.set(info.clone());
                w.is_managed.set(is_managed.clone()); // Set of managed workers can change
                desired_state = Some(w.desired_state.clone());
                None
            } else {
                let new_worker = Worker {
                    desired_state: Arc::new(info.state.clone()),
                    info: Arc::new(Atom::new(info.clone())),
                    is_managed: Atom::new(is_managed.clone()),
                };
                desired_state = Some(new_worker.desired_state.clone());
                Some(Arc::new(
                    workers
                        .iter()
                        .cloned()
                        .chain(std::iter::once(new_worker))
                        .collect(),
                ))
            }
        });

        desired_state.unwrap()
    }

    pub fn schedule<F>(&self, mut f: F)
    where
        F: FnMut(&Dataset, u32) -> Result<Vec<DataChunk>, ()>,
    {
        let mut schedule_lock = self.schedule.lock();
        let schedule = schedule_lock.deref_mut();
        let mut workers = self.workers.get().deref().clone();

        Self::remove_dead_workers(&mut workers);

        let managed_workers: Vec<_> = workers
            .iter()
            .filter(|w| *w.is_managed.get())
            .cloned()
            .collect();
        if managed_workers.len() < self.managed_workers.read().len() {
            self.workers.set(Arc::new(workers));
            return;
        }

        let mut desired_state: Vec<WorkerState> = std::iter::repeat_with(Default::default)
            .take(managed_workers.len())
            .collect();

        for (dataset, chunks) in schedule.datasets.iter_mut() {
<<<<<<< HEAD
            if Self::import_new_chunks(chunks, |next_block| {
                f(dataset, next_block)
            }) {
                if let Some(chunk) = chunks.last() {
                    let height = self.datasets_height.get(dataset).unwrap();
                    let last_block = chunk.last_block();
                    height.store(last_block, Ordering::Relaxed);
                }

=======
            if Self::import_new_chunks(chunks, |next_block| f(dataset, next_block)) {
>>>>>>> ef69cce9
                let plan = self.schedule_dataset(
                    &managed_workers,
                    &mut schedule.assignment,
                    dataset,
                    chunks,
                );
                for (w, ranges) in plan.into_iter().enumerate() {
                    desired_state[w].insert(dataset.clone(), ranges);
                }
            }
        }

        for worker in workers.iter_mut().filter(|w| *w.is_managed.get()) {
            let i = managed_workers
                .iter()
                .position(|w| w.info.get().id == worker.info.get().id)
                .unwrap();
            worker.desired_state = Arc::new(desired_state[i].clone());
        }

        self.workers.set(Arc::new(workers));
    }

    fn remove_dead_workers(workers: &mut Vec<Worker>) {
        let now = SystemTime::now();
        workers.retain(|w| {
            *w.is_managed.get() || {
                let since_last_ping = now
                    .duration_since(w.info.get().last_ping)
                    .unwrap_or(Duration::from_secs(0));
                since_last_ping < Duration::from_secs(5 * 60)
            }
        })
    }

    fn import_new_chunks<F>(chunks: &mut Vec<DataChunk>, f: F) -> bool
    where
        F: FnOnce(u32) -> Result<Vec<DataChunk>, ()>,
    {
        let mut next_block = chunks.last().map_or(0, |c| c.last_block() + 1);
        match f(next_block) {
            Err(_) => false,
            Ok(mut new_chunks) => {
                new_chunks.sort();
                // check, that the new chunks are non-overlapping and span a continuous range
                for (i, c) in new_chunks.iter().enumerate() {
                    if next_block != c.first_block() && next_block != 0 {
                        let p = if i > 0 {
                            &new_chunks[i - 1]
                        } else {
                            chunks.last().unwrap()
                        };
                        if next_block > c.first_block() {
                            panic!("Received overlapping chunks: {} and {}", p, c)
                        } else {
                            panic!("There is a gap between {} and {}", p, c)
                        }
                    }
                    next_block = c.last_block() + 1
                }
                chunks.append(&mut new_chunks);
                true
            }
        }
    }

    fn schedule_dataset(
        &self,
        workers: &[Worker],
        assignment_map: &mut HashMap<Dataset, Assignment>,
        dataset: &Dataset,
        chunks: &[DataChunk],
    ) -> Vec<RangeSet> {
        let units: Vec<Range> = chunks
            .chunks(self.data_management_unit)
            .map(|unit| {
                Range::new(
                    unit.first().unwrap().first_block(),
                    unit.last().unwrap().last_block(),
                )
            })
            .collect();

        let no_state = RangeSet::empty();
        let infos: Vec<_> = workers.iter().map(|w| w.info.get()).collect();

        let actual: Assignment = infos
            .iter()
            .map(|info| {
                let s = info.state.get(dataset).unwrap_or(&no_state);
                units
                    .iter()
                    .enumerate()
                    .filter_map(|(i, &u)| if s.has(u.begin) { Some(i) } else { None })
                    .collect()
            })
            .collect();

        if let Some(goal) = assignment_map.get_mut(dataset) {
            for u in 0..units.len() {
                let n_holders = Self::get_holders(goal, &u).count();
                if n_holders < self.data_replication {
                    Self::assign(goal, self.data_replication - n_holders, u)
                }
            }
        } else {
            let mut goal = actual.clone();

            for u in 0..units.len() {
                let mut holders: Vec<_> = Self::get_holders(&goal, &u).collect();
                if holders.len() > self.data_replication {
                    holders.sort_by_key(|&w| goal[w].len());
                    for &w in holders.iter().skip(self.data_replication) {
                        goal[w].remove(&u);
                    }
                } else {
                    Self::assign(&mut goal, self.data_replication - holders.len(), u);
                }
            }

            if !goal.is_empty() {
                let mut order: Vec<Wi> = (0..goal.len()).collect();
                let lst = goal.len() - 1;
                let target_size = goal.iter().map(|a| a.len()).sum::<usize>() / goal.len();
                loop {
                    order.sort_by_key(|i| goal[*i].len());
                    let s = order[0];
                    let l = order[lst];
                    let l_size = goal[l].len();
                    let s_size = goal[s].len();
                    if l_size - s_size < 2 {
                        break;
                    }
                    let to_move = max(1, min(target_size - s_size, l_size - target_size));
                    for u in Self::select_randomly(to_move, goal[l].difference(&goal[s]).cloned()) {
                        goal[s].insert(u);
                        goal[l].remove(&u);
                    }
                }
            }

            assignment_map.insert(dataset.clone(), goal);
        }

        let mut plan = assignment_map.get(dataset).unwrap().clone();

        let actual_and_planned: Assignment = (0..workers.len())
            .map(|w| actual[w].intersection(&plan[w]).cloned().collect())
            .collect();

        for u in 0..units.len() {
            let n_holders = Self::get_holders(&actual_and_planned, &u).count();
            if n_holders < self.data_replication {
                for w in Self::get_holders(&actual, &u)
                    .filter(|&w| !actual_and_planned[w].contains(&u))
                    .take(self.data_replication - n_holders)
                {
                    plan[w].insert(u);
                }
            }
        }

        plan.iter()
            .map(|a| {
                let ranges: Vec<Range> = a.iter().map(|&u| units[u]).collect();
                RangeSet::from(ranges)
            })
            .collect()
    }

    fn get_holders<'a>(assignment: &'a Assignment, u: &'a Ui) -> impl Iterator<Item = Wi> + 'a {
        (0..assignment.len()).filter(|&w| assignment[w].contains(u))
    }

    fn assign(goal: &mut Assignment, replicas: usize, u: Ui) {
        for w in Self::select_randomly(replicas, (0..goal.len()).filter(|&w| !goal[w].contains(&u)))
        {
            goal[w].insert(u);
        }
    }

    fn select_randomly<T, I: IntoIterator<Item = T>>(count: usize, candidates: I) -> Vec<T> {
        if count == 0 {
            return Vec::new();
        }

        let mut vec: Vec<T> = candidates.into_iter().collect();
        if count >= vec.len() {
            return vec;
        }

        let mut offset = 0;
        let mut len = vec.len();
        while len > 0 && offset < count {
            let i = rand::random::<usize>() % len;
            vec.swap(offset, offset + i);
            offset += 1;
            len -= 1;
        }
        vec.truncate(count);
        vec
    }
}

pub struct ControllerBuilder {
    managed_datasets: HashMap<String, Dataset>,
    managed_workers: HashSet<WorkerId>,
    replication: usize,
    data_management_unit: usize,
}

impl Default for ControllerBuilder {
    fn default() -> Self {
        Self::new()
    }
}

impl ControllerBuilder {
    pub fn new() -> Self {
        ControllerBuilder {
            managed_datasets: HashMap::new(),
            managed_workers: HashSet::new(),
            replication: 1,
            data_management_unit: 50,
        }
    }

    pub fn set_data_replication(&mut self, n: usize) -> &mut Self {
        self.replication = n;
        self
    }

    pub fn set_data_management_unit(&mut self, n_chunks: usize) -> &mut Self {
        self.data_management_unit = n_chunks;
        self
    }

    pub fn add_worker(&mut self, worker_id: WorkerId) -> &mut Self {
        self.managed_workers.insert(worker_id);
        self
    }

    pub fn set_workers<I>(&mut self, workers: I) -> &mut Self
    where
        I: IntoIterator<Item = WorkerId>,
    {
        self.managed_workers.clear();
        self.managed_workers.extend(workers);
        self
    }

    pub fn add_dataset(&mut self, name: String, dataset: Dataset) -> &mut Self {
        self.managed_datasets.insert(name, dataset);
        self
    }

    pub fn set_datasets<I>(&mut self, datasets: I) -> &mut Self
    where
        I: IntoIterator<Item = (String, Dataset)>,
    {
        self.managed_datasets.clear();
        self.managed_datasets.extend(datasets);
        self
    }

    pub fn build(&self) -> Controller {
        Controller {
            schedule: parking_lot::Mutex::new(Schedule {
                datasets: self
                    .managed_datasets
                    .values()
                    .map(|ds| (ds.clone(), Vec::new()))
                    .collect(),
                assignment: HashMap::new(),
            }),
            datasets_height: self.managed_datasets.values()
                .map(|name| (name.clone(), AtomicU32::new(0)))
                .collect(),
            workers: Atom::new(Arc::new(Vec::new())),
            managed_datasets: self.managed_datasets.clone(),
            managed_workers: parking_lot::RwLock::new(self.managed_workers.clone()),
            data_replication: self.replication,
            data_management_unit: self.data_management_unit,
        }
    }
}

#[cfg(test)]
mod tests {
    use std::ops::Deref;

    use crate::controller::{ControllerBuilder, Ping};
    use crate::data_chunk::DataChunk;

    #[test]
    fn basic() {
        let controller = ControllerBuilder::new()
            .set_data_management_unit(1)
            .set_data_replication(2)
            .set_workers((0..8).map(|i| i.to_string()))
            .set_datasets((0..2).map(|i| (i.to_string(), i.to_string())))
            .build();

        let chunks = vec![
<<<<<<< HEAD
            vec![
                DataChunk::new(0, 0, 10, "".to_string()),
                DataChunk::new(0, 11, 200, "".to_string())
            ],
            vec![
                DataChunk::new(0, 0, 5, "".to_string()),
                DataChunk::new(6, 6, 20, "".to_string())
            ]
=======
            vec![DataChunk::new(0, 0, 10), DataChunk::new(0, 11, 200)],
            vec![DataChunk::new(0, 0, 5), DataChunk::new(6, 6, 20)],
>>>>>>> ef69cce9
        ];

        for w in 0..8 {
            controller.ping(Ping {
                worker_id: w.to_string(),
                worker_url: w.to_string(),
                state: Some(Default::default()),
                pause: false,
            });
        }

        controller.schedule(|ds, _from_block| Ok(chunks[ds.parse::<usize>().unwrap()].clone()));

        let desired_state: Vec<_> = (0..8)
            .map(|w| {
                controller.ping(Ping {
                    worker_id: w.to_string(),
                    worker_url: w.to_string(),
                    state: Some(Default::default()),
                    pause: false,
                })
            })
            .collect();

        assert_eq!(controller.get_worker("0", 5), None);

        for (w, state) in desired_state.iter().enumerate() {
            controller.ping(Ping {
                worker_id: w.to_string(),
                worker_url: w.to_string(),
                state: Some(state.deref().clone()),
                pause: false,
            });
        }

        let holders: Vec<_> = desired_state
            .iter()
            .enumerate()
            .filter_map(|(wi, s)| {
                s.get("0")
                    .map(|range| {
                        if range.has(10) && range.has(0) {
                            Some((wi.to_string(), wi.to_string(), "MA".to_string()))
                        } else {
                            None
                        }
                    })
                    .unwrap_or(None)
            })
            .collect();

        assert_eq!(holders.len(), 2);
        assert!(holders.contains(&controller.get_worker("0", 0).unwrap()));
        assert!(holders.contains(&controller.get_worker("0", 5).unwrap()));
        assert!(holders.contains(&controller.get_worker("0", 10).unwrap()));
    }
}<|MERGE_RESOLUTION|>--- conflicted
+++ resolved
@@ -4,8 +4,8 @@
 use std::cmp::{max, min};
 use std::collections::{HashMap, HashSet};
 use std::ops::{Deref, DerefMut};
+use std::sync::atomic::{AtomicU32, Ordering};
 use std::sync::Arc;
-use std::sync::atomic::{AtomicU32, Ordering};
 use std::time::{Duration, SystemTime};
 
 use crate::atom::Atom;
@@ -122,11 +122,10 @@
         })
     }
 
-<<<<<<< HEAD
     pub fn get_height(&self, dataset_name: &str) -> Option<u32> {
         let dataset = match self.managed_datasets.get(dataset_name) {
             Some(ds) => ds,
-            None => return None
+            None => return None,
         };
 
         self.datasets_height
@@ -134,12 +133,8 @@
             .map(|height| height.load(Ordering::Relaxed))
     }
 
-    fn format_worker_url(base: &Url, dataset: &Dataset) -> String {
-        format!("{}/{}", base, URL_SAFE_NO_PAD.encode(dataset))
-=======
     pub fn update_managed_workers<T: IntoIterator<Item = WorkerId>>(&self, workers: T) {
         *self.managed_workers.write() = workers.into_iter().collect();
->>>>>>> ef69cce9
     }
 
     pub fn ping(&self, msg: Ping) -> Arc<WorkerState> {
@@ -205,19 +200,12 @@
             .collect();
 
         for (dataset, chunks) in schedule.datasets.iter_mut() {
-<<<<<<< HEAD
-            if Self::import_new_chunks(chunks, |next_block| {
-                f(dataset, next_block)
-            }) {
+            if Self::import_new_chunks(chunks, |next_block| f(dataset, next_block)) {
                 if let Some(chunk) = chunks.last() {
                     let height = self.datasets_height.get(dataset).unwrap();
                     let last_block = chunk.last_block();
                     height.store(last_block, Ordering::Relaxed);
                 }
-
-=======
-            if Self::import_new_chunks(chunks, |next_block| f(dataset, next_block)) {
->>>>>>> ef69cce9
                 let plan = self.schedule_dataset(
                     &managed_workers,
                     &mut schedule.assignment,
@@ -493,7 +481,9 @@
                     .collect(),
                 assignment: HashMap::new(),
             }),
-            datasets_height: self.managed_datasets.values()
+            datasets_height: self
+                .managed_datasets
+                .values()
                 .map(|name| (name.clone(), AtomicU32::new(0)))
                 .collect(),
             workers: Atom::new(Arc::new(Vec::new())),
@@ -522,19 +512,14 @@
             .build();
 
         let chunks = vec![
-<<<<<<< HEAD
             vec![
                 DataChunk::new(0, 0, 10, "".to_string()),
-                DataChunk::new(0, 11, 200, "".to_string())
+                DataChunk::new(0, 11, 200, "".to_string()),
             ],
             vec![
                 DataChunk::new(0, 0, 5, "".to_string()),
-                DataChunk::new(6, 6, 20, "".to_string())
-            ]
-=======
-            vec![DataChunk::new(0, 0, 10), DataChunk::new(0, 11, 200)],
-            vec![DataChunk::new(0, 0, 5), DataChunk::new(6, 6, 20)],
->>>>>>> ef69cce9
+                DataChunk::new(6, 6, 20, "".to_string()),
+            ],
         ];
 
         for w in 0..8 {
