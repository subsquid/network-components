[package]
name = "query-gateway"
version = "0.2.14"
edition = "2021"

[dependencies]
anyhow = "1"
axum = "0.6"
base64 = "0.21"
chrono = "0.4"
clap = { version = "4", features = ["derive", "env"] }
derivative = "2"
duration-string = { version = "0.3", features = ["serde"] }
env_logger = "0.11"
flate2 = "1"
futures = "0.3"
lazy_static = "1"
log = "0.4"
prometheus = "0.13"
rand = "0.8"
rusqlite = { version = "0.30", features = ["trace", "bundled"] }
semver = "1"
serde = { version = "1", features = ["derive"] }
serde_with = "3"
serde_yaml = "0.9"
tabled = "0.15"
tokio = { version = "1", features = ["macros", "rt-multi-thread", "signal"] }
tokio-rusqlite = "0.5"
uuid = { version = "1", features = ["v4", "fast-rng"] }

contract-client = { version = "0.1", path = "../contract-client" }
subsquid-messages = { version = "0.1", path = "../messages", features = ["semver", "signatures"] }
<<<<<<< HEAD
subsquid-network-transport = { git = "ssh://git@github.com/subsquid/subsquid-network.git", rev = "0e941dd" }
=======
subsquid-network-transport = { git = "ssh://git@github.com/subsquid/subsquid-network.git", rev = "c083749" }
>>>>>>> cfa94b33
<|MERGE_RESOLUTION|>--- conflicted
+++ resolved
@@ -30,8 +30,4 @@
 
 contract-client = { version = "0.1", path = "../contract-client" }
 subsquid-messages = { version = "0.1", path = "../messages", features = ["semver", "signatures"] }
-<<<<<<< HEAD
-subsquid-network-transport = { git = "ssh://git@github.com/subsquid/subsquid-network.git", rev = "0e941dd" }
-=======
-subsquid-network-transport = { git = "ssh://git@github.com/subsquid/subsquid-network.git", rev = "c083749" }
->>>>>>> cfa94b33
+subsquid-network-transport = { git = "ssh://git@github.com/subsquid/subsquid-network.git", rev = "c083749" }